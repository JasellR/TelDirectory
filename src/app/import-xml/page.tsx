--- conflicted
+++ resolved
@@ -5,17 +5,10 @@
 import { Breadcrumbs } from '@/components/layout/Breadcrumbs';
 import { Card, CardContent, CardDescription, CardHeader, CardTitle } from '@/components/ui/card';
 import { Alert, AlertDescription, AlertTitle } from '@/components/ui/alert';
-<<<<<<< HEAD
-import { Palette, Languages, Settings as SettingsIcon, FileCode, Info, FolderCog, CheckCircle, AlertCircleIcon, UserCog, Tv, FileUp, Users } from 'lucide-react';
-import { CsvUploadForm } from '@/components/import/CsvUploadForm';
-import { ActiveDirectorySyncForm } from '@/components/import/ActiveDirectorySyncForm'; // New import
-import { updateDirectoryRootPathAction, updateXmlUrlsAction, syncNamesFromXmlFeedAction, importExtensionsFromCsvAction, syncFromActiveDirectoryAction } from '@/lib/actions';
-=======
 import { UploadCloud, Palette, Languages, Settings as SettingsIcon, FileCode, Info, FolderCog, CheckCircle, AlertCircleIcon, UserCog, Rss, RefreshCw, ListChecks, AlertTriangle, FileWarning } from 'lucide-react';
 import { FileUploadForm } from '@/components/import/FileUploadForm';
 import { saveZoneBranchXmlAction, saveDepartmentXmlAction, updateDirectoryRootPathAction, syncNamesFromXmlFeedAction } from '@/lib/actions';
 import type { SyncResult } from '@/lib/actions'; // Assuming SyncResult will be exported and typed
->>>>>>> c4fff4e0
 import { ThemeToggle } from '@/components/settings/ThemeToggle';
 import { LanguageToggle } from '@/components/settings/LanguageToggle';
 import { Separator } from '@/components/ui/separator';
@@ -29,24 +22,15 @@
 import { Loader2 } from 'lucide-react';
 import { getDirectoryConfig } from '@/lib/config';
 import { logoutAction, getCurrentUser } from '@/lib/auth-actions';
-<<<<<<< HEAD
-import type { UserSession, SyncResult, AdSyncResult } from '@/types';
-=======
 import type { UserSession } from '@/types';
 import { ScrollArea } from '@/components/ui/scroll-area'; // New import
->>>>>>> c4fff4e0
 
 export default function SettingsPage() {
   const { t } = useTranslation();
   const { toast } = useToast();
   const [isPathPending, startPathTransition] = useTransition();
   const [isLogoutPending, startLogoutTransition] = useTransition();
-<<<<<<< HEAD
-  const [isUrlUpdatePending, startUrlUpdateTransition] = useTransition();
-  const [isFeedSyncPending, startFeedSyncTransition] = useTransition();
-=======
   const [isSyncPending, startSyncTransition] = useTransition();
->>>>>>> c4fff4e0
   const [currentUser, setCurrentUser] = useState<UserSession | null>(null);
 
 
@@ -55,17 +39,8 @@
   const [isLoadingPath, setIsLoadingPath] = useState(true);
   const [pathStatus, setPathStatus] = useState<{ type: 'success' | 'error'; message: string } | null>(null);
 
-<<<<<<< HEAD
-  const [serviceHost, setServiceHost] = useState('');
-  const [servicePort, setServicePort] = useState('');
-  const [xmlUrlStatus, setXmlUrlStatus] = useState<{ type: 'success' | 'error'; message: string } | null>(null);
-
-  const [feedUrls, setFeedUrls] = useState('');
-  const [feedSyncResult, setFeedSyncResult] = useState<SyncResult | null>(null);
-=======
   const [xmlFeedUrls, setXmlFeedUrls] = useState(''); // Changed from xmlFeedUrl to xmlFeedUrls
   const [syncResults, setSyncResults] = useState<SyncResult | null>(null);
->>>>>>> c4fff4e0
 
 
   useEffect(() => {
@@ -118,17 +93,11 @@
         setXmlUrlStatus({type: 'error', message: t('hostOrPortRequiredError')});
         return;
     }
-<<<<<<< HEAD
-    if (servicePort.trim() && !/^\d+$/.test(servicePort.trim())) {
-        toast({ title: t('errorTitle'), description: t('portMustBeNumericError'), variant: 'destructive' });
-        setXmlUrlStatus({type: 'error', message: t('portMustBeNumericError')});
-=======
     const isAbsolutePath = (p: string) => p.startsWith('/') || /^[a-zA-Z]:[\\/]/.test(p);
 
     if (!isAbsolutePath(directoryRootPath.trim())) {
         toast({ title: t('errorTitle'), description: t('directoryPathMustBeAbsolute'), variant: 'destructive' });
         setPathStatus({type: 'error', message: t('directoryPathMustBeAbsolute')});
->>>>>>> c4fff4e0
         return;
     }
     startUrlUpdateTransition(async () => {
@@ -163,9 +132,6 @@
 
   const handleLogout = async () => {
     startLogoutTransition(async () => {
-<<<<<<< HEAD
-        await logoutAction();
-=======
         await logoutAction(); 
     });
   };
@@ -186,7 +152,6 @@
       } else {
         toast({ title: t('errorTitle'), description: result.message + (result.error ? ` ${t('detailsLabel')}: ${result.error}` : ''), variant: 'destructive' });
       }
->>>>>>> c4fff4e0
     });
   };
 
@@ -242,11 +207,7 @@
               <CardContent className="space-y-3">
                 {currentUser && (
                   <p className="text-sm text-muted-foreground">
-<<<<<<< HEAD
-                    {t('loggedInAsLabel')}: <strong>{currentUser.username}</strong>
-=======
                     {t('loggedInAsLabel')} <strong>{currentUser.username}</strong>
->>>>>>> c4fff4e0
                   </p>
                 )}
                 <Button onClick={handleLogout} disabled={isLogoutPending} variant="outline" className="w-full sm:w-auto">
