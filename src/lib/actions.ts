--- conflicted
+++ resolved
@@ -5,11 +5,7 @@
 import path from 'path';
 import { parseStringPromise, Builder } from 'xml2js';
 import { revalidatePath } from 'next/cache';
-<<<<<<< HEAD
-import type { GlobalSearchResult, MatchedExtension, Extension, CsvImportResult, CsvImportDetails, CsvImportError, SyncResult, ConflictedExtensionInfo, MissingExtensionInfo, AdSyncResult, AdSyncDetails, AdSyncFormValues } from '@/types';
-=======
 import type { CiscoIPPhoneMenu, CiscoIPPhoneDirectory, MenuItem as XmlMenuItem, DirectoryEntry } from '@/types/xml';
->>>>>>> c4fff4e0
 import { CiscoIPPhoneMenuSchema, CiscoIPPhoneDirectorySchema } from '@/lib/data';
 import { getResolvedIvoxsRootPath, saveDirectoryConfig as saveDirConfig } from '@/lib/config';
 import { isAuthenticated, getCurrentUser } from '@/lib/auth-actions';
@@ -83,10 +79,7 @@
     return parseStringPromise(xmlContent, { explicitArray: false, trim: true });
   } catch (error: any) {
     if (error.code === 'ENOENT') {
-<<<<<<< HEAD
-=======
       // console.warn(`File not found during action: ${filePath}`); // Reduced verbosity
->>>>>>> c4fff4e0
       return null;
     }
     console.error(`Error reading or parsing XML file ${filePath}:`, error);
@@ -96,17 +89,6 @@
 
 async function buildAndWriteXML(filePath: string, jsObject: any): Promise<void> {
   const builder = new Builder({
-<<<<<<< HEAD
-    headless: false,
-    renderOpts: { pretty: false }, // Set pretty to false for compact XML
-    xmldec: { version: '1.0', encoding: 'UTF-8', standalone: 'no' }
-  });
-
-  const xmlString = builder.buildObject(jsObject);
-
-  await fs.mkdir(path.dirname(filePath), { recursive: true });
-  await fs.writeFile(filePath, xmlString, 'utf-8');
-=======
     renderOpts: { pretty: true, indent: '  ', newline: '\n' } 
   });
 
@@ -118,7 +100,6 @@
 
   await fs.mkdir(path.dirname(filePath), { recursive: true });
   await fs.writeFile(filePath, finalXmlString, 'utf-8');
->>>>>>> c4fff4e0
 }
 
 
@@ -153,27 +134,6 @@
 };
 
 
-<<<<<<< HEAD
-// Helper to get configured service URL components
-async function getServiceUrlComponents(): Promise<{ protocol: string, host: string, port: string, rootDirName: string }> {
-  // This is now simplified as the root directory is always 'ivoxsdir' inside 'public'
-  const rootDirName = 'ivoxsdir';
-  // These can be configured via environment variables in a real production setup
-  let protocol = 'http';
-  let host = '127.0.0.1';
-  let port = '3000';
-  
-  return { protocol, host, port, rootDirName };
-}
-
-function constructServiceUrl(protocol: string, host: string, port: string, rootDirName: string, pathSegment: string): string {
-    if (pathSegment.startsWith('/')) {
-        pathSegment = pathSegment.substring(1);
-    }
-    // For pagination, the URL should not point to the filesystem
-    if(pathSegment.startsWith('ZonaMetropolitana')) {
-        return `/${pathSegment}`;
-=======
   try {
     const mainMenuDir = path.dirname(mainMenuPath);
     const hostConfigPath = path.join(mainMenuDir, '.config.json'); 
@@ -184,7 +144,6 @@
         if (config.port) currentPort = config.port;
     } catch (e) {
         // console.warn("Could not read .config.json for host/port from ivoxsdir, using default host/port for new zone URL.");
->>>>>>> c4fff4e0
     }
   return `${protocol}://${host}:${port}/${path.join(rootDirName, pathSegment).replace(/\\/g, '/')}`;
 }
@@ -192,46 +151,6 @@
 
 async function readFileContent(filePath: string): Promise<string> {
   try {
-<<<<<<< HEAD
-    return await fs.readFile(filePath, 'utf-8');
-  } catch (error: any)
-{
-    if (error.code === 'ENOENT') {
-      return '';
-    }
-    console.error(`Error reading file ${filePath}:`, error);
-    throw error;
-  }
-}
-
-// ===================
-// Pagination Logic
-// ===================
-const PAGINATION_LIMIT = 50;
-
-async function repaginateMenuItems(parentFilePath: string, menuName: string) {
-    const allItems: any[] = [];
-    const filesToDelete: string[] = [];
-    let currentPage = 1;
-    let fileToRead = parentFilePath;
-
-    // 1. Consolidate all items from all pages
-    while (fileToRead) {
-        if (currentPage > 1) filesToDelete.push(fileToRead);
-
-        const content = await readAndParseXML(fileToRead);
-        let nextUrl: string | null = null;
-        if (content?.CiscoIPPhoneMenu?.MenuItem) {
-            const items = ensureArray(content.CiscoIPPhoneMenu.MenuItem);
-            for (const item of items) {
-                if (item.Name === 'Siguiente >>') {
-                    const nextItemId = extractIdFromUrl(item.URL);
-                    nextUrl = path.join(path.dirname(parentFilePath), `${nextItemId}.xml`);
-                } else if (item.Name !== '<< Anterior') {
-                    allItems.push(item);
-                }
-            }
-=======
     const parsedMainMenu = await readAndParseXML(mainMenuPath);
     if (!parsedMainMenu || !parsedMainMenu.CiscoIPPhoneMenu) {
       const newMainMenuContent = {
@@ -239,7 +158,6 @@
           Title: "Farmacia Carol", 
           Prompt: "Select a Zone Branch",
           MenuItem: [{ Name: zoneName, URL: newZoneUrl }]
->>>>>>> c4fff4e0
         }
         fileToRead = nextUrl!;
         currentPage++;
@@ -315,11 +233,7 @@
     const newZoneBranchContent = {
       CiscoIPPhoneMenu: {
         Title: zoneName,
-<<<<<<< HEAD
-        Prompt: 'Select a Locality'
-=======
         Prompt: "Select an item"
->>>>>>> c4fff4e0
       }
     };
     await buildAndWriteXML(newZoneBranchFilePath, newZoneBranchContent);
@@ -348,11 +262,6 @@
       return { success: false, message: "Authentication required." };
   }
 
-<<<<<<< HEAD
-  const paths = await getPaths();
-  if (!paths.MAINMENU_PATH) {
-    return { success: false, message: "Main menu file (e.g., MainMenu.xml) not found. Cannot delete zone." };
-=======
   const paths = await getIvoxsPaths();
   const { zoneId, branchId, itemName, itemType } = args;
   const sanitizedZoneId = sanitizeFilenamePart(zoneId);
@@ -397,7 +306,6 @@
     }
     childDirPath = paths.DEPARTMENT_DIR;
     newChildItemUrl = `http://${currentHost}:${currentPort}/ivoxsdir/department/${newItemId}.xml`;
->>>>>>> c4fff4e0
   }
   const mainMenuPath = paths.MAINMENU_PATH;
   const zoneBranchFilePath = path.join(paths.ZONE_BRANCH_DIR, `${zoneId}.xml`);
@@ -461,12 +369,6 @@
   branchId?: string;
   itemName: string;
   itemType: 'branch' | 'locality';
-<<<<<<< HEAD
-}): Promise<{ success: boolean; message: string; error?: string }> {
-    const authenticated = await isAuthenticated();
-    if (!authenticated) {
-        return { success: false, message: "Authentication required." };
-=======
 }
 export async function editLocalityOrBranchAction(args: EditItemArgs): Promise<{ success: boolean; message: string; error?: string }> {
   const authenticated = await isAuthenticated();
@@ -516,7 +418,6 @@
     } else {
       parentFilePath = path.join(paths.ZONE_BRANCH_DIR, `${sanitizedZoneId}.xml`);
       itemTypeNameForMessage = "Locality (in zone)";
->>>>>>> c4fff4e0
     }
 
     const { zoneId, branchId, itemName, itemType } = params;
@@ -527,20 +428,6 @@
     let parentMenuPath, newItemPath, newUrlPath, revalidationPath;
     const subDir = itemTypeToDir[itemType];
 
-<<<<<<< HEAD
-    if (itemType === 'branch') {
-        parentMenuPath = path.join(paths.ZONE_BRANCH_DIR, `${zoneId}.xml`);
-        newItemPath = path.join(paths.BRANCH_DIR, `${newItemId}.xml`);
-        newUrlPath = `branch/${newItemId}.xml`;
-        revalidationPath = `/${zoneId}`;
-    } else { // It's a locality
-        parentMenuPath = branchId 
-            ? path.join(paths.BRANCH_DIR, `${branchId}.xml`)
-            : path.join(paths.ZONE_BRANCH_DIR, `${zoneId}.xml`);
-        newItemPath = path.join(paths.DEPARTMENT_DIR, `${newItemId}.xml`);
-        newUrlPath = `department/${newItemId}.xml`;
-        revalidationPath = branchId ? `/${zoneId}/branches/${branchId}` : `/${zoneId}`;
-=======
     if (newItemId !== sanitizedOldItemId) {
       try {
         await fs.rename(oldChildFilePath, newChildFilePath);
@@ -552,31 +439,10 @@
           await buildAndWriteXML(newChildFilePath, newChildXmlContent);
         } else { throw renameError; }
       }
->>>>>>> c4fff4e0
     }
     
     const newUrl = constructServiceUrl(protocol, host, port, rootDirName, newUrlPath);
 
-<<<<<<< HEAD
-    try {
-        // 1. Create the new item's own XML file (empty but valid)
-        const newItemContent = itemType === 'branch' 
-            ? { CiscoIPPhoneMenu: { Title: itemName, Prompt: 'Select a Locality' } }
-            : { CiscoIPPhoneDirectory: {} }; // No Title or Prompt for department files
-        await buildAndWriteXML(newItemPath, newItemContent);
-        
-        // 2. Add the new item to its parent menu file
-        const parentMenu = await readAndParseXML(parentMenuPath);
-        if (!parentMenu.CiscoIPPhoneMenu) parentMenu.CiscoIPPhoneMenu = {};
-        parentMenu.CiscoIPPhoneMenu.MenuItem = ensureArray(parentMenu.CiscoIPPhoneMenu.MenuItem);
-        parentMenu.CiscoIPPhoneMenu.MenuItem.push({ Name: itemName, URL: newUrl });
-        await buildAndWriteXML(parentMenuPath, parentMenu);
-
-        // 3. Repaginate if the parent is ZonaMetropolitana
-        if(zoneId.toLowerCase() === 'zonametropolitana') {
-            await repaginateMenuItems(parentMenuPath, "ZonaMetropolitana");
-        }
-=======
     const childFileToUpdate = newItemId === sanitizedOldItemId ? oldChildFilePath : newChildFilePath;
     const parsedChildXml = await readAndParseXML(childFileToUpdate);
     if (parsedChildXml) {
@@ -593,7 +459,6 @@
         await buildAndWriteXML(childFileToUpdate, newChildXmlContent);
     }
 
->>>>>>> c4fff4e0
 
         revalidatePath(revalidationPath);
         return { success: true, message: `${itemType.charAt(0).toUpperCase() + itemType.slice(1)} "${itemName}" added successfully.` };
@@ -616,30 +481,6 @@
         return { success: false, message: "Authentication required." };
     }
 
-<<<<<<< HEAD
-    const { zoneId, branchId, oldItemId, newItemName, itemType } = params;
-    const newItemId = generateIdFromName(newItemName);
-    const paths = await getPaths();
-    const { protocol, host, port, rootDirName } = await getServiceUrlComponents();
-    const subDir = itemTypeToDir[itemType];
-
-    let parentMenuPath, oldItemPath, newItemPath, newUrlPath, revalidationPath;
-
-    if (itemType === 'branch') {
-        parentMenuPath = path.join(paths.ZONE_BRANCH_DIR, `${zoneId}.xml`);
-        oldItemPath = path.join(paths.BRANCH_DIR, `${oldItemId}.xml`);
-        newItemPath = path.join(paths.BRANCH_DIR, `${newItemId}.xml`);
-        newUrlPath = `branch/${newItemId}.xml`;
-        revalidationPath = `/${zoneId}`;
-    } else { // It's a locality
-        parentMenuPath = branchId
-            ? path.join(paths.BRANCH_DIR, `${branchId}.xml`)
-            : path.join(paths.ZONE_BRANCH_DIR, `${zoneId}.xml`);
-        oldItemPath = path.join(paths.DEPARTMENT_DIR, `${oldItemId}.xml`);
-        newItemPath = path.join(paths.DEPARTMENT_DIR, `${newItemId}.xml`);
-        newUrlPath = `department/${newItemId}.xml`;
-        revalidationPath = branchId ? `/${zoneId}/branches/${branchId}` : `/${zoneId}`;
-=======
   try {
     const parsedParentXml = await readAndParseXML(parentFilePath);
     if (!parsedParentXml || !parsedParentXml.CiscoIPPhoneMenu) {
@@ -656,7 +497,6 @@
       if (unlinkError.code !== 'ENOENT') {
         console.warn(`Could not delete child file ${childFilePath}: ${unlinkError.message}`);
       }
->>>>>>> c4fff4e0
     }
 
     const newUrl = constructServiceUrl(protocol, host, port, rootDirName, newUrlPath);
@@ -708,10 +548,8 @@
 }): Promise<{ success: boolean; message: string; error?: string }> {
     const authenticated = await isAuthenticated();
     if (!authenticated) {
-        return { success: false, message: "Authentication required." };
-    }
-<<<<<<< HEAD
-=======
+      return { success: false, message: 'Authentication required.', error: 'User not authenticated' };
+    }
     const paths = await getIvoxsPaths();
     const sanitizedLocalityId = sanitizeFilenamePart(localityId);
     if (!sanitizedLocalityId) return { success: false, message: 'Invalid Locality ID.' };
@@ -724,10 +562,6 @@
     for (let i = 0; i < trimmedTelephone.length; i++) {
       charDetails += `char[${i}]: ${trimmedTelephone[i]} (code: ${trimmedTelephone.charCodeAt(i).toString(16)}) `;
     }
-    const isDigitsOnly = /^\d+$/.test(trimmedTelephone);
-    console.log(`[Debug AddExtension] Validating telephone. Raw: "[${telephone}]", Trimmed: "[${trimmedTelephone}]", Length: ${trimmedTelephone.length}, CharDetails: ${charDetails.trim()}`);
-    console.log(`[Debug AddExtension] Result of /^\\d+$/.test(trimmedTelephone) for "[${trimmedTelephone}]" = ${isDigitsOnly}`);
->>>>>>> c4fff4e0
 
     const { zoneId, branchId, itemId, itemType } = params;
     const paths = await getPaths();
@@ -769,11 +603,6 @@
             itemRemoved = true;
         }
 
-<<<<<<< HEAD
-        if(itemRemoved) {
-            await buildAndWriteXML(parentMenuPath, parentMenu);
-        }
-=======
     const parsedDepartmentXml = await readAndParseXML(departmentFilePath);
     if (!parsedDepartmentXml || !parsedDepartmentXml.CiscoIPPhoneDirectory) {
       const newDirectory: CiscoIPPhoneDirectory = {
@@ -800,7 +629,6 @@
     });
     parsedDepartmentXml.CiscoIPPhoneDirectory.DirectoryEntry = directoryEntries;
     await buildAndWriteXML(departmentFilePath, parsedDepartmentXml);
->>>>>>> c4fff4e0
 
         // 3. Repaginate if the parent is ZonaMetropolitana
         if (zoneId.toLowerCase() === 'zonametropolitana') {
@@ -894,8 +722,6 @@
     }
 }
 
-<<<<<<< HEAD
-=======
     if (newExtensionName.trim() !== oldExtensionName || trimmedNewNumber !== oldExtensionNumber) {
       const conflictExists = directoryEntries.some(
         (entry, index) =>
@@ -903,7 +729,6 @@
           entry.Name === newExtensionName.trim() &&
           entry.Telephone === trimmedNewNumber
       );
->>>>>>> c4fff4e0
 
 export async function deleteExtensionAction(localityId: string, extensionName: string, extensionNumber: string): Promise<{ success: boolean; message: string; error?: string }> {
     const authenticated = await isAuthenticated();
@@ -914,20 +739,6 @@
     const paths = await getPaths();
     const departmentFilePath = path.join(paths.DEPARTMENT_DIR, `${localityId}.xml`);
 
-<<<<<<< HEAD
-    try {
-        const department = await readAndParseXML(departmentFilePath);
-        let extensionFoundAndRemoved = false;
-        const originalLength = ensureArray(department.CiscoIPPhoneDirectory.DirectoryEntry).length;
-
-        department.CiscoIPPhoneDirectory.DirectoryEntry = ensureArray(department.CiscoIPPhoneDirectory.DirectoryEntry).filter((entry: any) => {
-            return !(entry.Name === extensionName && entry.Telephone === extensionNumber);
-        });
-        
-        if (ensureArray(department.CiscoIPPhoneDirectory.DirectoryEntry).length < originalLength) {
-            extensionFoundAndRemoved = true;
-        }
-=======
     directoryEntries[entryIndex].Name = newExtensionName.trim();
     directoryEntries[entryIndex].Telephone = trimmedNewNumber;
 
@@ -936,7 +747,6 @@
       if (nameComparison !== 0) return nameComparison;
       return a.Telephone.localeCompare(b.Telephone);
     });
->>>>>>> c4fff4e0
 
         if(extensionFoundAndRemoved) {
             await buildAndWriteXML(departmentFilePath, department);
@@ -1034,14 +844,6 @@
     }
 }
 
-<<<<<<< HEAD
-export async function importExtensionsFromCsvAction(csvContent: string): Promise<CsvImportResult> {
-    const authenticated = await isAuthenticated();
-    if (!authenticated) {
-        return { success: false, message: "Authentication required." };
-    }
-    return { success: false, message: "This feature is not yet implemented."};
-=======
 export async function saveDepartmentXmlAction(departmentFilenameBase: string | null, xmlContent: string): Promise<{ success: boolean; message: string; error?: string }> {
   const authenticated = await isAuthenticated();
   if (!authenticated) {
@@ -1067,7 +869,6 @@
   } catch (error: any) {
     return { success: false, message: `Failed to save Department file ${filename}.`, error: error.message };
   }
->>>>>>> c4fff4e0
 }
 
 export async function syncNamesFromXmlFeedAction(feedUrlsString: string): Promise<SyncResult> {
@@ -1084,15 +885,6 @@
     };
   }
 
-<<<<<<< HEAD
-  const urls = feedUrlsString.split('\n').map(url => url.trim()).filter(Boolean);
-  if (urls.length === 0) {
-    return { success: false, message: "No feed URLs provided.", updatedCount: 0, filesModified: 0, filesFailedToUpdate: 0, conflictedExtensions: [], missingExtensions: [] };
-  }
-
-  const paths = await getPaths();
-  const allFeedExtensions: Record<string, { name: string, sourceFeed: string }[]> = {};
-=======
 async function processSingleXmlFileForHostUpdate(filePath: string, newHost: string, newPort: string): Promise<{ success: boolean; error?: string; filePath: string; changed: boolean }> {
   let fileChanged = false;
   try {
@@ -1112,7 +904,6 @@
         // console.log(`[processSingleXmlFileForHostUpdate] Skipped (no MenuItems array after ensureArray): ${filePath}`);
         return { success: true, filePath: filePath, changed: fileChanged }; 
     }
->>>>>>> c4fff4e0
 
   for (const url of urls) {
     try {
@@ -1131,12 +922,8 @@
           if (!allFeedExtensions[entry.Telephone]) {
             allFeedExtensions[entry.Telephone] = [];
           }
-<<<<<<< HEAD
-          allFeedExtensions[entry.Telephone].push({ name: entry.Name, sourceFeed: url });
-=======
         } catch (urlError) {
            // console.warn(`[processSingleXmlFileForHostUpdate] Skipped malformed URL "${menuItem.URL}" in ${filePath}: ${urlError}`);
->>>>>>> c4fff4e0
         }
       }
     } catch (e: any) {
@@ -1144,24 +931,11 @@
     }
   }
 
-<<<<<<< HEAD
-  const extensionsToUpdate: Record<string, string> = {};
-  const conflictedExtensions: ConflictedExtensionInfo[] = [];
-  
-  for (const number in allFeedExtensions) {
-    const sources = allFeedExtensions[number];
-    const uniqueNames = new Set(sources.map(s => s.name));
-    if (uniqueNames.size > 1) {
-      conflictedExtensions.push({ number, conflicts: sources.map(s => ({ name: s.name, sourceFeed: s.sourceFeed })) });
-    } else {
-      extensionsToUpdate[number] = sources[0].name;
-=======
     if (fileChanged) {
       await buildAndWriteXML(filePath, parsedXml); 
       // console.log(`[processSingleXmlFileForHostUpdate] Updated URLs in: ${filePath}`);
     } else {
       // console.log(`[processSingleXmlFileForHostUpdate] No URL changes needed for: ${filePath}`);
->>>>>>> c4fff4e0
     }
   }
 
@@ -1171,40 +945,6 @@
   const localExtensionsFound = new Set<string>();
 
   try {
-<<<<<<< HEAD
-    const departmentFiles = await fs.readdir(paths.DEPARTMENT_DIR);
-    for (const file of departmentFiles) {
-      if (file.endsWith('.xml')) {
-        const filePath = path.join(paths.DEPARTMENT_DIR, file);
-        try {
-          const content = await readAndParseXML(filePath);
-          if (!content?.CiscoIPPhoneDirectory) continue;
-
-          let fileWasModified = false;
-          const entries = ensureArray(content.CiscoIPPhoneDirectory.DirectoryEntry);
-          const updatedEntries = entries.map(entry => {
-            localExtensionsFound.add(entry.Telephone);
-            const newName = extensionsToUpdate[entry.Telephone];
-            if (newName && newName !== entry.Name) {
-              entry.Name = newName;
-              updatedCount++;
-              fileWasModified = true;
-            }
-            return entry;
-          });
-
-          if (fileWasModified) {
-            content.CiscoIPPhoneDirectory.DirectoryEntry = updatedEntries;
-            await buildAndWriteXML(filePath, content);
-            filesModified++;
-          }
-        } catch (e) {
-          filesFailedToUpdate++;
-          console.warn(`[SyncFeed] Could not process or update local file ${file}:`, e);
-        }
-      }
-    }
-=======
     await fs.access(mainMenuPath); 
     allFilesToProcess.push(mainMenuPath);
   } catch (e) {
@@ -1221,7 +961,6 @@
   try {
     const branchFiles = await fs.readdir(paths.BRANCH_DIR);
     branchFiles.filter(f => f.endsWith('.xml')).forEach(f => allFilesToProcess.push(path.join(paths.BRANCH_DIR, f)));
->>>>>>> c4fff4e0
   } catch (e: any) {
     return { success: false, message: "Error reading local department directory.", error: e.message, updatedCount: 0, filesModified: 0, filesFailedToUpdate: 0, conflictedExtensions: [], missingExtensions: [] };
   }
@@ -1232,40 +971,6 @@
       missingExtensions.push({ number, name: extensionsToUpdate[number], sourceFeed: allFeedExtensions[number][0].sourceFeed });
     }
   }
-<<<<<<< HEAD
-  
-  if (missingExtensions.length > 0) {
-      const missingExtensionsZoneId = 'MissingExtensionsFromFeed';
-      const missingExtensionsZoneName = 'Missing Extensions from Feed';
-      const missingExtensionsLocalityPrompt = 'Extensions found in feeds but not locally';
-      
-      const missingDeptFilePath = path.join(paths.DEPARTMENT_DIR, `${missingExtensionsZoneId}.xml`);
-      const { protocol, host, port, rootDirName } = await getServiceUrlComponents();
-      const missingZoneURL = constructServiceUrl(protocol, host, port, rootDirName, `department/${missingExtensionsZoneId}.xml`);
-      
-      const missingDeptContent = {
-          CiscoIPPhoneDirectory: {
-              Title: missingExtensionsZoneName,
-              Prompt: missingExtensionsLocalityPrompt,
-              DirectoryEntry: missingExtensions.map(ext => ({ Name: ext.name, Telephone: ext.number }))
-          }
-      };
-      await buildAndWriteXML(missingDeptFilePath, missingDeptContent);
-
-      if (paths.MAINMENU_PATH) {
-        const mainMenu = await readAndParseXML(paths.MAINMENU_PATH) || { CiscoIPPhoneMenu: { MenuItem: [] } };
-        mainMenu.CiscoIPPhoneMenu.MenuItem = ensureArray(mainMenu.CiscoIPPhoneMenu.MenuItem);
-        
-        const existingMissingZone = mainMenu.CiscoIPPhoneMenu.MenuItem.find((item: any) => extractIdFromUrl(item.URL) === missingExtensionsZoneId);
-        if (!existingMissingZone) {
-            mainMenu.CiscoIPPhoneMenu.MenuItem.push({
-                Name: missingExtensionsZoneName,
-                URL: missingZoneURL
-            });
-        } // if it exists, the file is just overwritten, no need to change the menu
-        await buildAndWriteXML(paths.MAINMENU_PATH, mainMenu);
-      }
-=======
 
   revalidatePath('/', 'layout'); 
 
@@ -1278,7 +983,6 @@
      // console.log(`Network configuration (host/port for XML URLs) saved to ${hostConfigPath}`);
   } catch (e) {
       console.error("Could not save network configuration to .config.json within ivoxsdir", e);
->>>>>>> c4fff4e0
   }
 
 
@@ -1295,19 +999,6 @@
   };
 }
 
-<<<<<<< HEAD
-export async function syncFromActiveDirectoryAction(params: AdSyncFormValues): Promise<AdSyncResult> {
-    const authenticated = await isAuthenticated();
-    if (!authenticated) {
-        return { success: false, message: "Authentication required." };
-    }
-    return { success: false, message: "This feature is not yet implemented."};
-}
-
-// ===================
-// Search Action
-// ===================
-=======
 export async function updateDirectoryRootPathAction(newPath: string): Promise<{ success: boolean; message: string; error?: string }> {
   const authenticated = await isAuthenticated();
   if (!authenticated) {
@@ -1336,19 +1027,11 @@
     await saveDirConfig({ ivoxsRootPath: trimmedPath });
     revalidatePath('/import-xml', 'page'); 
     revalidatePath('/', 'layout'); 
->>>>>>> c4fff4e0
 
 export async function searchAllDepartmentsAndExtensionsAction(query: string): Promise<GlobalSearchResult[]> {
   if (query.trim().length < 2) {
     return [];
   }
-<<<<<<< HEAD
-  
-  const { IVOXS_DIR, MAINMENU_PATH } = await getPaths();
-  const lowerQuery = query.toLowerCase();
-  
-  const allLocalities = new Map<string, {name: string, zoneId: string, zoneName: string, branchId?: string, branchName?: string}>();
-=======
 }
 
 async function processLocalityForSearch(
@@ -1361,63 +1044,14 @@
 ) {
   const lowerQuery = query.toLowerCase();
   const { getLocalityWithExtensions } = await import('@/lib/data'); 
->>>>>>> c4fff4e0
 
   const processMenu = async (filePath: string, context: {zoneId: string, zoneName: string, branchId?: string, branchName?: string}) => {
     const menuContent = await readFileContent(filePath);
     if (!menuContent) return;
 
-<<<<<<< HEAD
-    try {
-        const parsedMenu = await parseStringPromise(menuContent, { explicitArray: false, trim: true });
-        const menuItems = ensureArray(parsedMenu?.CiscoIPPhoneMenu?.MenuItem);
-
-        for (const item of menuItems) {
-            const itemId = extractIdFromUrl(item.URL);
-            
-            let urlPath;
-            try {
-              urlPath = new URL(item.URL).pathname;
-            } catch {
-              urlPath = item.URL;
-            }
-            
-            // With files in /public, the URL path will be like /ivoxsdir/branch/file.xml
-            const pathSegments = urlPath.split('/').filter(Boolean); // remove empty segments
-            
-            let itemType: 'branch' | 'locality' | 'unknown' = 'unknown';
-
-            if (pathSegments.length > 1) {
-                // The directory right before the filename determines the type
-                const typeSegment = pathSegments[pathSegments.length - 2];
-                if (typeSegment === 'branch') itemType = 'branch';
-                else if (typeSegment === 'department') itemType = 'locality';
-            }
-            
-            if (itemType === 'locality') {
-                if (!allLocalities.has(itemId)) {
-                  allLocalities.set(itemId, { name: item.Name, ...context });
-                }
-            } else if (itemType === 'branch') {
-                const newContext = { ...context, branchId: itemId, branchName: item.Name };
-                const nextFilePath = path.join(IVOXS_DIR, 'branch', `${itemId}.xml`);
-                try {
-                  await fs.access(nextFilePath);
-                  await processMenu(nextFilePath, newContext);
-                } catch {
-                  console.warn(`[Search] Branch file not found, skipping: ${nextFilePath}`);
-                }
-            }
-        }
-    } catch(e) {
-      console.warn(`[Search] Could not process menu file ${filePath}:`, e);
-    }
-  };
-=======
   if (!localityData) {
     return;
   }
->>>>>>> c4fff4e0
 
 
   if (!MAINMENU_PATH) {
@@ -1455,33 +1089,6 @@
       const localityNameMatch = localityInfo.name.toLowerCase().includes(lowerQuery);
       let matchingExtensions: MatchedExtension[] = [];
 
-<<<<<<< HEAD
-      const { DEPARTMENT_DIR } = await getPaths();
-      const departmentFilePath = path.join(DEPARTMENT_DIR, `${localityId}.xml`);
-      
-      try {
-        await fs.access(departmentFilePath);
-        const departmentContent = await readFileContent(departmentFilePath);
-        if (departmentContent) {
-            const parsedDept = await readAndParseXML(departmentFilePath);
-            const extensions = ensureArray(parsedDept?.CiscoIPPhoneDirectory?.DirectoryEntry);
-
-            for (const ext of extensions) {
-                let matchedOn: MatchedExtension['matchedOn'] | null = null;
-                if (ext.Name.toLowerCase().includes(lowerQuery)) {
-                    matchedOn = 'extensionName';
-                } else if (ext.Telephone.toLowerCase().includes(lowerQuery)) {
-                    matchedOn = 'extensionNumber';
-                }
-                if (matchedOn) {
-                    matchingExtensions.push({ name: ext.Name, number: ext.Telephone, matchedOn });
-                }
-            }
-        }
-      } catch {
-        // File not found is a normal condition here, just means no extensions to search
-      }
-=======
 export async function searchAllDepartmentsAndExtensionsAction(query: string): Promise<GlobalSearchResult[]> {
   const authenticated = await isAuthenticated();
   if (!authenticated) {
@@ -1494,7 +1101,6 @@
 
   const { getZones, getZoneItems, getBranchItems } = await import('@/lib/data');
 
->>>>>>> c4fff4e0
 
 
       if (localityNameMatch || matchingExtensions.length > 0) {
@@ -1521,13 +1127,7 @@
           }
       }
   }
-  
-  return Array.from(resultsMap.values());
-}
-
-<<<<<<< HEAD
-    
-=======
+
   results.sort((a, b) => {
     if (a.localityNameMatch && !b.localityNameMatch) return -1;
     if (!a.localityNameMatch && b.localityNameMatch) return 1;
@@ -1723,4 +1323,3 @@
     missingExtensions: missingExtensionsList
   };
 }
->>>>>>> c4fff4e0
